--- conflicted
+++ resolved
@@ -10,12 +10,8 @@
 
 
 class BirdClefDataset(Dataset):
-<<<<<<< HEAD
     def __init__(self, path_meta="train.csv", sr=32000, crop=15):
         self.crop = crop
-=======
-    def __init__(self, path_meta="train.csv", sr=32000):
->>>>>>> f1751b00
         self.window = ''
         self.window_stride = 0.012
         self.window_size = 0.03
@@ -23,7 +19,6 @@
         self.sr = sr
         self.num_classes = len(self.meta["primary_label"].unique())
         self.SPEC_HEIGHT = 80
-<<<<<<< HEAD
         self.SPEC_WIDTH = 256
         self.FMIN = 200
         self.FMAX = 12500
@@ -50,21 +45,6 @@
         # 3x faster
         # spect = np.abs(D)
 
-=======
-        self.n_fft = int(self.sr * (self.window_size + 1e-8))
-        self.hop_length = int(self.sr * (self.window_stride + 1e-8))
-
-    def read_ogg(self, path):
-        data, sample_rate = librosa.load(path)
-
-        D = librosa.stft(data, n_fft=self.n_fft, hop_length=self.hop_length,
-                         win_length=self.n_fft, window='hamming')
-        # spect, phase = librosa.magphase(D)
-        # 3x faster
-        spect = np.abs(D)
-
-        return spect[:self.SPEC_HEIGHT]
->>>>>>> f1751b00
         # spectr = librosa.feature.melspectrogram(
         #     y=data,
         #     sr=sample_rate,
@@ -90,11 +70,7 @@
 
 
 def collate_fn(batch):
-<<<<<<< HEAD
-=======
-    # print(type(batch[0][0]))
-    # print(batch[0][0].shape)
->>>>>>> f1751b00
+
     batch = sorted(batch, key=lambda sample: sample[0].size(1), reverse=True)
     longest_sample = max(batch, key=lambda sample: sample[0].size(1))[0]
     freq_size = longest_sample.size(0)
